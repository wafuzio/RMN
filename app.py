from flask import Flask, render_template, request, jsonify
from collections import Counter
import re
from main import AmazonSession
try:
    import nltk
    from nltk.tokenize import word_tokenize
    from nltk.corpus import stopwords
    NLTK_AVAILABLE = True
except Exception:
    NLTK_AVAILABLE = False
    word_tokenize = None
    stopwords = None
import json
import os
import sys
import glob
import subprocess
import threading
import time
from datetime import datetime
from pathlib import Path

app = Flask(__name__)

# NLTK resources may not be available at runtime; use safe fallbacks
try:
    stop_words = set(stopwords.words('english'))
except Exception:
    stop_words = {
        'the','and','a','an','of','in','on','for','to','with','by','from','at','as','is','are','was','were','be','been','this','that','these','those'
    }

def safe_tokenize(text: str):
    try:
        return word_tokenize(text)
    except Exception:
        return re.findall(r"[A-Za-z]+", text)

# ---------- Helpers for Scheduler/Clients ----------
PROJECT_ROOT = Path(__file__).resolve().parent
OUTPUT_DIR = PROJECT_ROOT / 'output'
HISTORY_FILE = OUTPUT_DIR / 'client_history.json'

DEFAULT_SCHEDULE = {
    "runs": 3,
    "times": [("8", "00", "AM"), ("12", "00", "PM"), ("4", "00", "PM")],
    "days": ["Monday", "Tuesday", "Wednesday", "Thursday", "Friday"]
}

def sanitize_folder(name: str) -> str:
    return ''.join(c if c.isalnum() or c in ['-', '_'] else '_' for c in name)

def get_client_dir(client: str) -> Path:
    return OUTPUT_DIR / sanitize_folder(client)

def load_client_history() -> dict:
    if not HISTORY_FILE.exists():
        return {}
    try:
        with open(HISTORY_FILE, 'r', encoding='utf-8') as f:
            return json.load(f)
    except Exception:
        return {}

def save_client_history(history: dict) -> None:
    OUTPUT_DIR.mkdir(exist_ok=True)
    with open(HISTORY_FILE, 'w', encoding='utf-8') as f:
        json.dump(history, f, indent=2)

def load_schedule_config(client):
    if not client:
        return DEFAULT_SCHEDULE.copy()
    client_dir = get_client_dir(client)
    schedule_path = client_dir / 'schedule_config.json'
    if schedule_path.exists():
        try:
            with open(schedule_path, 'r', encoding='utf-8') as f:
                data = json.load(f)
                return data
        except Exception:
            pass
    return DEFAULT_SCHEDULE.copy()

def save_schedule_config(client: str, config: dict) -> None:
    client_dir = get_client_dir(client)
    client_dir.mkdir(parents=True, exist_ok=True)
    # Always store client in config
    cfg = dict(config)
    cfg['client'] = client
    with open(client_dir / 'schedule_config.json', 'w', encoding='utf-8') as f:
        json.dump(cfg, f, indent=2)

def iter_all_schedule_entries():
    pattern = str(OUTPUT_DIR / '*' / 'schedule_config.json')
    for path in glob.glob(pattern):
        try:
            with open(path, 'r', encoding='utf-8') as f:
                cfg = json.load(f)
            client = cfg.get('client', Path(path).parent.name)
            times = cfg.get('times', [])
            days = cfg.get('days', [])
            for day in days:
                for hour_str, minute_str, ampm in times:
                    try:
                        h12 = int(hour_str); m = int(minute_str)
                        h24 = h12
                        if ampm == 'PM' and h12 < 12:
                            h24 += 12
                        elif ampm == 'AM' and h12 == 12:
                            h24 = 0
                        yield { 'client': client, 'day': day, 'hour': h24, 'minute': m }
                    except Exception:
                        continue
        except Exception:
            continue

def get_all_scheduled_times(exclude_client):
    scheduled = set()
    for entry in iter_all_schedule_entries():
        if exclude_client and entry['client'] == exclude_client:
            continue
        # include 5-minute window around scheduled time
        for offset in range(-2, 3):
            mm = entry['minute'] + offset
            hh = entry['hour']
            if mm >= 60:
                mm -= 60; hh += 1
            elif mm < 0:
                mm += 60; hh -= 1
            if hh >= 24: hh = 0
            if hh < 0: hh = 23
            scheduled.add((entry['day'], hh, mm))
    return scheduled

def is_time_conflicted(hour24, minute, days, exclude_client):
    scheduled = get_all_scheduled_times(exclude_client)
    for day in days:
        if (day, hour24, minute) in scheduled:
            return True
    return False

def find_next_available_time(hour12, minute, ampm, days, exclude_client):
    h24 = hour12
    if ampm == 'PM' and hour12 < 12:
        h24 += 12
    elif ampm == 'AM' and hour12 == 12:
        h24 = 0
    ch, cm = h24, minute
    for _ in range(24 * 12):
        if not is_time_conflicted(ch, cm, days, exclude_client):
            if ch == 0:
                return 12, cm, 'AM'
            if ch < 12:
                return ch, cm, 'AM'
            if ch == 12:
                return 12, cm, 'PM'
            return ch - 12, cm, 'PM'
        cm += 5
        if cm >= 60:
            cm = 0; ch += 1
            if ch >= 24: ch = 0
    return hour12, minute, ampm

# ---------- Existing search/analysis logic ----------

def extract_common_words_and_phrases(titles):
    # Process single words
    words = []
    for title in titles:
<<<<<<< HEAD
        tokens = word_tokenize(title.lower())
        words.extend([word for word in tokens if word.isalpha() and word not in stop_words])
=======
        tokens = [t.lower() for t in safe_tokenize(title)]
        words.extend([w for w in tokens if w.isalpha() and w not in stop_words])

>>>>>>> 50c655ee
    word_freq = Counter(words).most_common(10)

    # Process phrases (2-3 words)
    phrases = []
    for title in titles:
<<<<<<< HEAD
        tokens = word_tokenize(title.lower())
        two_grams = list(ngrams(tokens, 2))
        three_grams = list(ngrams(tokens, 3))
        phrases.extend([' '.join(gram) for gram in two_grams + three_grams])
=======
        tokens = [t.lower() for t in safe_tokenize(title)]
        # Generate 2-gram and 3-gram phrases without relying on external datasets
        two_grams = ['{} {}'.format(tokens[i], tokens[i+1]) for i in range(len(tokens)-1)] if len(tokens) >= 2 else []
        three_grams = ['{} {} {}'.format(tokens[i], tokens[i+1], tokens[i+2]) for i in range(len(tokens)-2)] if len(tokens) >= 3 else []
        phrases.extend(two_grams + three_grams)

>>>>>>> 50c655ee
    phrase_freq = Counter(phrases).most_common(10)

    return {
        'words': [{'word': word, 'count': count} for word, count in word_freq],
        'phrases': [{'phrase': phrase, 'count': count} for phrase, count in phrase_freq]
    }

@app.route('/')
def index():
    return render_template('index.html')

@app.route('/scheduler')
def scheduler_page():
    return render_template('scheduler.html')

@app.route('/nfl')
def nfl_dashboard():
    import os, glob
    brand = request.args.get('brand', default='Land_O_Frost')
    keywords = []
    try:
        base_dir = os.path.join('output', brand)
        if os.path.isdir(base_dir):
            files = sorted(glob.glob(os.path.join(base_dir, 'keywords_*.txt')))
            if files:
                latest = files[-1]
                with open(latest, 'r', encoding='utf-8') as f:
                    for line in f:
                        line = line.strip()
                        if line:
                            keywords.append(line)
    except Exception as e:
        print(f"Keyword load error for brand {brand}: {e}")
    return render_template('nfl_dashboard.html', brand=brand, keywords=keywords)

@app.route('/search', methods=['POST'])
def search():
    try:
        data = request.get_json()
        if not data:
            return jsonify({'error': 'No data provided'}), 400
        scraper = AmazonSession()
    except Exception as e:
        error_msg = 'Failed to initialize Amazon session' if 'session' in str(e) else 'Invalid request data'
        return jsonify({
            'error': f'{error_msg}: {str(e)}',
            'products': [],
            'analysis': {'words': [], 'phrases': []}
        }), 500

    primary_query = data.get('primaryQuery', '')
    secondary_query = data.get('secondaryQuery', '')
    boolean_operator = data.get('booleanOperator', 'AND')
    asins = data.get('asins', [])
    pages = data.get('pages', [1])
    max_items = int(data.get('maxItems', 50))
    must_include = data.get('mustInclude', '')
    must_exclude = data.get('mustExclude', '')
    match_type = data.get('matchType', 'any')
    organic_only = data.get('organicOnly', True)

    all_products = []
    titles = []

    if asins:
        for asin in asins:
            pass
    elif primary_query:
        primary_results = []
        for page in pages:
            if len(primary_results) >= max_items:
                break
            try:
                response = scraper.getRawSearchHTML(primary_query, page)
                if response:
                    remaining = max_items - len(primary_results)
                    products = scraper.extract_products(response, limit=remaining)
                    if organic_only:
                        products = [p for p in products if not p.get('sponsored', False)]
                        products = products[:remaining]
                    for idx, product in enumerate(products):
                        product['primary_rank'] = (page - 1) * len(products) + idx + 1
                    primary_results.extend(products)
                    if len(primary_results) >= max_items:
                        primary_results = primary_results[:max_items]
                        break
            except Exception as e:
                print(f"Error fetching page {page}: {str(e)}")
                break
        if secondary_query:
            secondary_results = []
            for page in pages:
                if len(secondary_results) >= max_items:
                    break
                try:
                    response = scraper.getRawSearchHTML(secondary_query, page)
                    if response:
                        remaining = max_items - len(secondary_results)
                        products = scraper.extract_products(response, limit=remaining)
                        if organic_only:
                            products = [p for p in products if not p.get('sponsored', False)]
                            products = products[:remaining]
                        for idx, product in enumerate(products):
                            product['secondary_rank'] = (page - 1) * len(products) + idx + 1
                        secondary_results.extend(products)
                        if len(secondary_results) >= max_items:
                            secondary_results = secondary_results[:max_items]
                            break
                except Exception as e:
                    print(f"Error fetching page {page}: {str(e)}")
                    break
            if boolean_operator == 'AND':
                primary_asins = {p['asin']: p for p in primary_results}
                secondary_asins = {p['asin']: p for p in secondary_results}
                common_asins = set(primary_asins.keys()) & set(secondary_asins.keys())
                for asin in common_asins:
                    product = primary_asins[asin].copy()
                    product['secondary_rank'] = secondary_asins[asin]['secondary_rank']
                    all_products.append(product)
            else:
                seen_asins = set()
                for product in primary_results + secondary_results:
                    if product['asin'] not in seen_asins:
                        seen_asins.add(product['asin'])
                        all_products.append(product)
        else:
            all_products = primary_results

        filtered_products = []
        for idx, product in enumerate(all_products, 1):
            title = product['title'].lower()
            if must_include:
                include_terms = [term.strip().lower() for term in must_include.split(',')]
                if match_type == 'all':
                    if not all(term in title for term in include_terms):
                        continue
                else:
                    if not any(term in title for term in include_terms):
                        continue
            if must_exclude:
                exclude_terms = [term.strip().lower() for term in must_exclude.split(',')]
                if any(term in title for term in exclude_terms):
                    continue
            filtered_products.append(product)
            titles.append(title)
        all_products = filtered_products[:max_items]

    try:
        word_phrase_analysis = extract_common_words_and_phrases(titles)
        return jsonify({
            'products': all_products,
            'analysis': word_phrase_analysis,
            'status': 'success'
        })
    except Exception as e:
        return jsonify({
            'error': f'Error processing results: {str(e)}',
            'products': all_products if all_products else [],
            'analysis': {'words': [], 'phrases': []}
        }), 500

# ---------- Scheduler/Clients API ----------

@app.route('/api/clients')
def api_clients():
    history = load_client_history()
    return jsonify({ 'clients': sorted(list(history.keys())) })

@app.route('/api/client/<client>')
def api_client_data(client):
    history = load_client_history()
    keywords = history.get(client, [])
    schedule = load_schedule_config(client)
    return jsonify({ 'client': client, 'keywords': keywords, 'schedule': schedule })

@app.route('/api/client/<client>/keywords', methods=['POST'])
def api_save_keywords(client):
    data = request.get_json() or {}
    keywords = data.get('keywords', [])
    if not isinstance(keywords, list):
        return jsonify({ 'error': 'Invalid keywords' }), 400
    history = load_client_history()
    history[client] = keywords
    save_client_history(history)
    client_dir = get_client_dir(client)
    client_dir.mkdir(parents=True, exist_ok=True)
    ts = datetime.now().strftime('%Y-%m-%d_%H-%M-%S')
    with open(client_dir / f'keywords_{ts}.txt', 'w', encoding='utf-8') as f:
        f.write('\n'.join(keywords))
    return jsonify({ 'status': 'ok' })

@app.route('/api/client/<client>/schedule', methods=['POST'])
def api_save_schedule(client):
    data = request.get_json() or {}
    runs = int(data.get('runs', 1))
    times = data.get('times', [])
    days = data.get('days', [])
    cfg = { 'runs': runs, 'times': times, 'days': days, 'client': client }
    save_schedule_config(client, cfg)
    return jsonify({ 'status': 'ok' })

@app.route('/api/schedules/overview')
def api_schedules_overview():
    items = list(iter_all_schedule_entries())
    return jsonify({ 'items': items })

@app.route('/api/conflicts', methods=['POST'])
def api_conflicts():
    data = request.get_json() or {}
    client = data.get('client')
    times = data.get('times', [])
    days = data.get('days', [])
    results = []
    for t in times:
        try:
            h = int(str(t[0]))
            m = int(str(t[1]))
            a = str(t[2])
        except Exception:
            results.append({ 'conflict': False })
            continue
        h24 = h
        if a == 'PM' and h < 12:
            h24 += 12
        elif a == 'AM' and h == 12:
            h24 = 0
        conflict = is_time_conflicted(h24, m, days, client)
        suggestion = None
        if conflict:
            sh, sm, sa = find_next_available_time(h, m, a, days, client)
            if (sh, sm, sa) != (h, m, a):
                suggestion = { 'hour': sh, 'minute': sm, 'ampm': sa }
        results.append({ 'conflict': bool(conflict), 'suggestion': suggestion })
    return jsonify({ 'results': results })

# ---------- Run Now (one-off) ----------

def write_status(client, message, done=False, success=None):
    client_dir = get_client_dir(client)
    client_dir.mkdir(parents=True, exist_ok=True)
    status = { 'message': message, 'done': done }
    if success is not None:
        status['success'] = success
    with open(client_dir / 'scrape_status.json', 'w', encoding='utf-8') as f:
        json.dump(status, f)


def run_scrape_for_client(client: str):
    try:
        history = load_client_history()
        keywords = history.get(client, [])
        if not keywords:
            write_status(client, 'No keywords found for selected client', True)
            return
        client_dir = get_client_dir(client)
        success_count = 0
        write_status(client, f'Starting run for {client}...')
        for i, keyword in enumerate(keywords, 1):
            write_status(client, f'Scraping {i}/{len(keywords)}: {keyword}')
            cmd = [
                sys.executable if 'sys' in globals() else 'python3',
                str(PROJECT_ROOT / 'kroger_search_and_capture.py'),
                '--search', keyword,
                '--output-dir', str(client_dir)
            ]
            try:
                res = subprocess.run(cmd, capture_output=True, text=True, timeout=300)
                if res.returncode == 0:
                    success_count += 1
                else:
                    pass
            except Exception:
                pass
        write_status(client, 'Processing saved HTML files...')
        try:
            res = subprocess.run([
                sys.executable if 'sys' in globals() else 'python3',
                str(PROJECT_ROOT / 'process_saved_html.py'),
                '--input-dir', str(client_dir), '--output-dir', str(client_dir), '--all-files'
            ], capture_output=True, text=True, timeout=300)
        except Exception:
            pass
        write_status(client, f'Completed. {success_count}/{len(keywords)} successful', True, success_count)
    except Exception as e:
        write_status(client, f'Error: {e}', True)

@app.route('/api/scrape/<client>', methods=['POST'])
def api_scrape_now(client):
    thread = threading.Thread(target=run_scrape_for_client, args=(client,), daemon=True)
    thread.start()
    return jsonify({ 'status': 'started' }), 202

@app.route('/api/status/<client>')
def api_status(client):
    p = get_client_dir(client) / 'scrape_status.json'
    if not p.exists():
        return jsonify({ 'message': 'No status yet', 'done': False })
    try:
        with open(p, 'r', encoding='utf-8') as f:
            data = json.load(f)
        return jsonify(data)
    except Exception:
        return jsonify({ 'message': 'Unavailable', 'done': False })

if __name__ == '__main__':
    app.run(debug=True, host='0.0.0.0', port=5006)<|MERGE_RESOLUTION|>--- conflicted
+++ resolved
@@ -168,32 +168,18 @@
     # Process single words
     words = []
     for title in titles:
-<<<<<<< HEAD
-        tokens = word_tokenize(title.lower())
-        words.extend([word for word in tokens if word.isalpha() and word not in stop_words])
-=======
         tokens = [t.lower() for t in safe_tokenize(title)]
         words.extend([w for w in tokens if w.isalpha() and w not in stop_words])
-
->>>>>>> 50c655ee
     word_freq = Counter(words).most_common(10)
 
     # Process phrases (2-3 words)
     phrases = []
     for title in titles:
-<<<<<<< HEAD
-        tokens = word_tokenize(title.lower())
-        two_grams = list(ngrams(tokens, 2))
-        three_grams = list(ngrams(tokens, 3))
-        phrases.extend([' '.join(gram) for gram in two_grams + three_grams])
-=======
         tokens = [t.lower() for t in safe_tokenize(title)]
         # Generate 2-gram and 3-gram phrases without relying on external datasets
         two_grams = ['{} {}'.format(tokens[i], tokens[i+1]) for i in range(len(tokens)-1)] if len(tokens) >= 2 else []
         three_grams = ['{} {} {}'.format(tokens[i], tokens[i+1], tokens[i+2]) for i in range(len(tokens)-2)] if len(tokens) >= 3 else []
         phrases.extend(two_grams + three_grams)
-
->>>>>>> 50c655ee
     phrase_freq = Counter(phrases).most_common(10)
 
     return {
